__version__ = "0.10.2"
<<<<<<< HEAD
import os
_PACKAGE_PATH = os.path.dirname( os.path.realpath(__file__) )
=======
>>>>>>> f1fbba50

from .dataset import *
from .survey import *
from .target import *

# info<|MERGE_RESOLUTION|>--- conflicted
+++ resolved
@@ -1,9 +1,7 @@
 __version__ = "0.10.2"
-<<<<<<< HEAD
+
 import os
 _PACKAGE_PATH = os.path.dirname( os.path.realpath(__file__) )
-=======
->>>>>>> f1fbba50
 
 from .dataset import *
 from .survey import *
